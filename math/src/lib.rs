--- conflicted
+++ resolved
@@ -106,14 +106,10 @@
 
     pub use super::field::f128;
     pub use super::field::f62;
-<<<<<<< HEAD
     pub use super::field::f64;
     pub use super::field::CubeExtension;
     pub use super::field::QuadExtension;
-=======
     pub use super::field::smallprimefield;
-    pub use super::field::QuadExtensionA;
->>>>>>> 15e905f5
 }
 
 pub mod utils;
