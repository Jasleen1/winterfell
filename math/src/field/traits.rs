--- conflicted
+++ resolved
@@ -191,13 +191,8 @@
             "order cannot exceed 2^{}",
             Self::TWO_ADICITY
         );
-<<<<<<< HEAD
-        let power = Self::PositiveInteger::from(1u64) << (Self::TWO_ADICITY - n);
-        Self::exp(Self::TWO_ADIC_ROOT_OF_UNITY, power)
-=======
         let power = Self::PositiveInteger::from(1u32) << (Self::TWO_ADICITY - n);
         Self::TWO_ADIC_ROOT_OF_UNITY.exp(power)
->>>>>>> 3ef3764c
     }
 
     // Returns an integer representation of the field element.
