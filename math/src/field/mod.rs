mod traits;
pub use traits::{AsBytes, FieldElement, FromVec, StarkField};

pub mod f128;
pub use f128::{BaseElement, QuadElement};

<<<<<<< HEAD
mod smallprimefield;
pub use smallprimefield::SmallPrimeFieldElement;

mod f3;
pub use f3::SmallFieldElement7;

mod f4;
pub use f4::SmallFieldElement13;

mod f5;
pub use f5::SmallFieldElement17;

mod extensions;
pub use extensions::QuadExtension;
=======
pub mod f62;
>>>>>>> 3ef3764c
<|MERGE_RESOLUTION|>--- conflicted
+++ resolved
@@ -4,21 +4,12 @@
 pub mod f128;
 pub use f128::{BaseElement, QuadElement};
 
-<<<<<<< HEAD
-mod smallprimefield;
-pub use smallprimefield::SmallPrimeFieldElement;
+pub mod f62;
 
-mod f3;
-pub use f3::SmallFieldElement7;
-
-mod f4;
-pub use f4::SmallFieldElement13;
-
-mod f5;
-pub use f5::SmallFieldElement17;
-
-mod extensions;
-pub use extensions::QuadExtension;
-=======
-pub mod f62;
->>>>>>> 3ef3764c
+pub mod f3 ;
+pub use f3::{SmallFieldElement7};
+pub mod f4;
+pub use f4::{SmallFieldElement13};
+pub mod f5;
+pub use f5::{SmallFieldElement17};
+//pub mod smallprimefield; 
