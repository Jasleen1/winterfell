// Copyright (c) Facebook, Inc. and its affiliates.
//
// This source code is licensed under the MIT license found in the
// LICENSE file in the root directory of this source tree.

mod traits;
pub use traits::{ExtensibleField, FieldElement, StarkField};

mod extensions;
pub mod f128;
pub mod f62;
<<<<<<< HEAD
pub mod smallprimefield;
pub use extensions::QuadExtensionA;
=======
pub mod f64;

mod extensions;
pub use extensions::{CubeExtension, QuadExtension};
>>>>>>> 5f6c3016
<|MERGE_RESOLUTION|>--- conflicted
+++ resolved
@@ -6,15 +6,10 @@
 mod traits;
 pub use traits::{ExtensibleField, FieldElement, StarkField};
 
-mod extensions;
 pub mod f128;
 pub mod f62;
-<<<<<<< HEAD
+pub mod f64;
 pub mod smallprimefield;
-pub use extensions::QuadExtensionA;
-=======
-pub mod f64;
 
 mod extensions;
-pub use extensions::{CubeExtension, QuadExtension};
->>>>>>> 5f6c3016
+pub use extensions::{CubeExtension, QuadExtension};