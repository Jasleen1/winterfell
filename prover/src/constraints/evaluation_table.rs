--- conflicted
+++ resolved
@@ -213,8 +213,6 @@
         for evaluations in self.main_transition_evaluations.iter() {
             let degree = get_transition_poly_degree(evaluations, &inv_twiddles, &div_values);
             actual_degrees.push(degree);
-<<<<<<< HEAD
-=======
             max_degree = core::cmp::max(max_degree, degree);
         }
 
@@ -222,7 +220,6 @@
         for evaluations in self.aux_transition_evaluations.iter() {
             let degree = get_transition_poly_degree(evaluations, &inv_twiddles, &div_values);
             actual_degrees.push(degree);
->>>>>>> fdc7ce8a
             max_degree = core::cmp::max(max_degree, degree);
         }
 
@@ -236,15 +233,6 @@
         // make sure evaluation domain size does not exceed the size required by max degree
         let expected_domain_size =
             core::cmp::max(max_degree, self.trace_length + 1).next_power_of_two();
-<<<<<<< HEAD
-        // assert_eq!(
-        //     expected_domain_size,
-        //     self.num_rows(),
-        //     "incorrect constraint evaluation domain size; expected {}, actual: {}",
-        //     expected_domain_size,
-        //     self.num_rows()
-        // );
-=======
         assert_eq!(
             expected_domain_size,
             self.num_rows(),
@@ -252,7 +240,6 @@
             expected_domain_size,
             self.num_rows()
         );
->>>>>>> fdc7ce8a
     }
 }
 
