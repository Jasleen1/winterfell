--- conflicted
+++ resolved
@@ -26,15 +26,9 @@
 std = ["hex/std", "winterfell/std", "core-utils/std", "rand-utils"]
 
 [dependencies]
-<<<<<<< HEAD
-winterfell = { version="0.3", path = "../winterfell", default-features = false }
-utils = { version = "0.3", path = "../utils/core", package = "winter-utils", default-features = false }
-rand-utils = { version = "0.3", path = "../utils/rand", package = "winter-rand-utils", optional = true }
-=======
 winterfell = { version="0.4.1", path = "../winterfell", default-features = false }
 core-utils = { version = "0.4.1", path = "../utils/core", package = "winter-utils", default-features = false }
 rand-utils = { version = "0.4.1", path = "../utils/rand", package = "winter-rand-utils", optional = true }
->>>>>>> fdc7ce8a
 hex = { version = "0.4", optional = true }
 log = { version = "0.4", default-features = false }
 blake3 = { version = "1.0", default-features = false }
