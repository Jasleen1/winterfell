// Copyright (c) Facebook, Inc. and its affiliates.
//
// This source code is licensed under the MIT license found in the
// LICENSE file in the root directory of this source tree.

use super::{DefaultProverChannel, FriProver};
use crate::{
    verifier::{DefaultVerifierChannel, FriVerifier},
    FriOptions, FriProof, VerifierError,
};
use crypto::{hashers::Blake3_256, Hasher, RandomCoin};
use math::{fft, fields::f128::BaseElement, FieldElement};
use utils::{collections::Vec, Deserializable, Serializable, SliceReader};

type Blake3 = Blake3_256<BaseElement>;

// PROVE/VERIFY TEST
// ================================================================================================

#[test]
fn fri_folding_2() {
    let trace_length_e = 12;
    let lde_blowup_e = 3;
    let folding_factor_e = 1;
    let max_remainder_size_e = 3;
    fri_prove_verify(
        trace_length_e,
        lde_blowup_e,
        folding_factor_e,
        max_remainder_size_e,
    )
}

#[test]
fn fri_folding_4() {
    let trace_length_e = 12;
    let lde_blowup_e = 3;
    let folding_factor_e = 2;
    let max_remainder_size_e = 8;
    fri_prove_verify(
        trace_length_e,
        lde_blowup_e,
        folding_factor_e,
        max_remainder_size_e,
    )
}

// TEST UTILS
// ================================================================================================

pub fn build_prover_channel(
    trace_length: usize,
    options: &FriOptions,
) -> DefaultProverChannel<BaseElement, BaseElement, Blake3> {
    DefaultProverChannel::new(trace_length * options.blowup_factor(), 32)
}

pub fn build_evaluations(trace_length: usize, lde_blowup: usize) -> Vec<BaseElement> {
    let mut p = (0..trace_length as u128)
        .map(BaseElement::new)
        .collect::<Vec<_>>();
    let domain_size = trace_length * lde_blowup;
    p.resize(domain_size, BaseElement::ZERO);

    let twiddles = fft::get_twiddles::<BaseElement>(domain_size);

    fft::evaluate_poly(&mut p, &twiddles);
    p
}

pub fn verify_proof(
    proof: FriProof,
    commitments: Vec<<Blake3 as Hasher>::Digest>,
    evaluations: &[BaseElement],
    max_degree: usize,
    domain_size: usize,
    positions: &[usize],
    options: &FriOptions,
) -> Result<(), VerifierError> {
    // test proof serialization / deserialization
    let mut proof_bytes = Vec::new();
    proof.write_into(&mut proof_bytes);

    let mut reader = SliceReader::new(&proof_bytes);
    let proof = FriProof::read_from(&mut reader).unwrap();

    // verify the proof
    let mut channel = DefaultVerifierChannel::<BaseElement, Blake3>::new(
        proof,
        commitments,
        domain_size,
        options.folding_factor(),
    )
    .unwrap();
    let mut coin = RandomCoin::<BaseElement, Blake3>::new(&[]);
    let verifier = FriVerifier::new(&mut channel, &mut coin, options.clone(), max_degree)?;
    let queried_evaluations = positions
        .iter()
        .map(|&p| evaluations[p])
        .collect::<Vec<_>>();
<<<<<<< HEAD
    verifier.verify(&mut channel, &queried_evaluations, positions)
=======
    verifier.verify(&mut channel, &queried_evaluations, &positions)
>>>>>>> c61a7fca
}

fn fri_prove_verify(
    trace_length_e: usize,
    lde_blowup_e: usize,
    folding_factor_e: usize,
    max_remainder_size_e: usize,
) {
    let trace_length = 1 << trace_length_e;
    let lde_blowup = 1 << lde_blowup_e;
    let folding_factor = 1 << folding_factor_e;
    let max_remainder_size = 1 << max_remainder_size_e;

    let options = FriOptions::new(lde_blowup, folding_factor, max_remainder_size);
    let mut channel = build_prover_channel(trace_length, &options);
    let evaluations = build_evaluations(trace_length, lde_blowup);

    // instantiate the prover and generate the proof
    let mut prover = FriProver::new(options.clone());
    prover.build_layers(&mut channel, evaluations.clone());
    let positions = channel.draw_query_positions();
    let proof = prover.build_proof(&positions);

    // make sure the proof can be verified
    let commitments = channel.layer_commitments().to_vec();
    let max_degree = trace_length - 1;
    let result = verify_proof(
        proof.clone(),
        commitments.clone(),
        &evaluations,
        max_degree,
        trace_length * lde_blowup,
        &positions,
        &options,
    );
    assert!(result.is_ok(), "{:}", result.err().unwrap());

    // make sure proof fails for invalid degree
    let result = verify_proof(
        proof,
        commitments,
        &evaluations,
        max_degree - 8,
        trace_length * lde_blowup,
        &positions,
        &options,
    );
    assert!(result.is_err());
}<|MERGE_RESOLUTION|>--- conflicted
+++ resolved
@@ -98,11 +98,55 @@
         .iter()
         .map(|&p| evaluations[p])
         .collect::<Vec<_>>();
-<<<<<<< HEAD
     verifier.verify(&mut channel, &queried_evaluations, positions)
-=======
-    verifier.verify(&mut channel, &queried_evaluations, &positions)
->>>>>>> c61a7fca
+}
+
+fn fri_prove_verify(
+    trace_length_e: usize,
+    lde_blowup_e: usize,
+    folding_factor_e: usize,
+    max_remainder_size_e: usize,
+) {
+    let trace_length = 1 << trace_length_e;
+    let lde_blowup = 1 << lde_blowup_e;
+    let folding_factor = 1 << folding_factor_e;
+    let max_remainder_size = 1 << max_remainder_size_e;
+
+    let options = FriOptions::new(lde_blowup, folding_factor, max_remainder_size);
+    let mut channel = build_prover_channel(trace_length, &options);
+    let evaluations = build_evaluations(trace_length, lde_blowup);
+
+    // instantiate the prover and generate the proof
+    let mut prover = FriProver::new(options.clone());
+    prover.build_layers(&mut channel, evaluations.clone());
+    let positions = channel.draw_query_positions();
+    let proof = prover.build_proof(&positions);
+
+    // make sure the proof can be verified
+    let commitments = channel.layer_commitments().to_vec();
+    let max_degree = trace_length - 1;
+    let result = verify_proof(
+        proof.clone(),
+        commitments.clone(),
+        &evaluations,
+        max_degree,
+        trace_length * lde_blowup,
+        &positions,
+        &options,
+    );
+    assert!(result.is_ok(), "{:}", result.err().unwrap());
+
+    // make sure proof fails for invalid degree
+    let result = verify_proof(
+        proof,
+        commitments,
+        &evaluations,
+        max_degree - 8,
+        trace_length * lde_blowup,
+        &positions,
+        &options,
+    );
+    assert!(result.is_err());
 }
 
 fn fri_prove_verify(
