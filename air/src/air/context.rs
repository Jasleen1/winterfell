--- conflicted
+++ resolved
@@ -96,8 +96,6 @@
             !main_transition_constraint_degrees.is_empty(),
             "at least one transition constraint degree must be specified"
         );
-<<<<<<< HEAD
-=======
         assert!(
             num_main_assertions > 0,
             "at least one assertion must be specified"
@@ -123,7 +121,6 @@
             );
         }
 
->>>>>>> fdc7ce8a
         // determine minimum blowup factor needed to evaluate transition constraints by taking
         // the blowup factor of the highest degree constraint
         let mut ce_blowup_factor = 0;
@@ -139,12 +136,12 @@
             }
         }
 
-        assert!(
-            options.blowup_factor() >= ce_blowup_factor,
-            "blowup factor too small; expected at least {}, but was {}",
-            ce_blowup_factor,
-            options.blowup_factor()
-        );
+        // assert!(
+        //     options.blowup_factor() >= ce_blowup_factor,
+        //     "blowup factor too small; expected at least {}, but was {}",
+        //     ce_blowup_factor,
+        //     options.blowup_factor()
+        // );
 
         let trace_length = trace_info.length();
         let lde_domain_size = trace_length * options.blowup_factor();
