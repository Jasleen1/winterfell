// Copyright (c) Facebook, Inc. and its affiliates.
//
// This source code is licensed under the MIT license found in the
// LICENSE file in the root directory of this source tree.

use utils::{
    collections::Vec, string::ToString, ByteReader, ByteWriter, Deserializable,
    DeserializationError, Serializable,
};

// CONSTANTS
// ================================================================================================

/// Number of allowed auxiliary trace segments.
const NUM_AUX_SEGMENTS: usize = 1;

// TRACE INFO
// ================================================================================================
/// Information about a specific execution trace.
///
/// Trace info consists of trace layout info, length, and optional custom metadata. Trace layout
/// specifies the number of columns for all trace segments. Currently, a trace can consist of at
/// most two segments. Metadata is just a vector of bytes and can store any values up to 64KB in
/// size.
#[derive(Debug, Clone, Eq, PartialEq)]
pub struct TraceInfo {
    layout: TraceLayout,
    length: usize,
    meta: Vec<u8>,
}

impl TraceInfo {
    /// Smallest allowed execution trace length; currently set at 8.
<<<<<<< HEAD
    pub const MIN_TRACE_LENGTH: usize = 4;
    /// Maximum number of registers in an execution trace; currently set at 255.
    pub const MAX_TRACE_WIDTH: usize = 511;
=======
    pub const MIN_TRACE_LENGTH: usize = 8;
    /// Maximum number of columns in an execution trace (across all segments); currently set at 255.
    pub const MAX_TRACE_WIDTH: usize = 255;
>>>>>>> fdc7ce8a
    /// Maximum number of bytes in trace metadata; currently set at 65535.
    pub const MAX_META_LENGTH: usize = 65535;
    /// Maximum number of random elements per auxiliary trace segment; currently set to 255.
    pub const MAX_RAND_SEGMENT_ELEMENTS: usize = 255;

    // CONSTRUCTORS
    // --------------------------------------------------------------------------------------------

    /// Creates a new [TraceInfo] from the specified trace width and length.
    ///
    /// An execution trace described by this trace info is limited to a single segment.
    ///
    /// # Panics
    /// Panics if:
    /// * Trace width is zero or greater than 255.
    /// * Trace length is smaller than 8 or is not a power of two.
    pub fn new(width: usize, length: usize) -> Self {
        Self::with_meta(width, length, vec![])
    }

    /// Creates a new [TraceInfo] from the specified trace width, length, and metadata.
    ///
    /// An execution trace described by this trace info is limited to a single segment.
    ///
    /// # Panics
    /// Panics if:
    /// * Trace width is zero or greater than 255.
    /// * Trace length is smaller than 8 or is not a power of two.
    /// * Length of `meta` is greater than 65535;
    pub fn with_meta(width: usize, length: usize, meta: Vec<u8>) -> Self {
        assert!(width > 0, "trace width must be greater than 0");
        let layout = TraceLayout::new(width, [0], [0]);
        Self::new_multi_segment(layout, length, meta)
    }

    /// Creates a new [TraceInfo] from the specified trace segment widths, length, and metadata.
    ///
    /// # Panics
    /// Panics if:
    /// * The width of the first trace segment is zero.
    /// * Total width of all trace segments is greater than 255.
    /// * Trace length is smaller than 8 or is not a power of two.
    pub fn new_multi_segment(layout: TraceLayout, length: usize, meta: Vec<u8>) -> Self {
        assert!(
            length >= Self::MIN_TRACE_LENGTH,
            "trace length must be at least {}, but was {}",
            Self::MIN_TRACE_LENGTH,
            length
        );
        assert!(
            length.is_power_of_two(),
            "trace length must be a power of two, but was {}",
            length
        );
        assert!(
            meta.len() <= Self::MAX_META_LENGTH,
            "number of metadata bytes cannot be greater than {}, but was {}",
            Self::MAX_META_LENGTH,
            meta.len()
        );
        TraceInfo {
            layout,
            length,
            meta,
        }
    }

    // PUBLIC ACCESSORS
    // --------------------------------------------------------------------------------------------

    /// Returns a description of how execution trace columns are arranged into segments.
    ///
    /// Currently, an execution trace can consist of at most two segments.
    pub fn layout(&self) -> &TraceLayout {
        &self.layout
    }

    /// Returns the total number of columns in an execution trace.
    ///
    /// This is guaranteed to be between 1 and 255.
    pub fn width(&self) -> usize {
        self.layout.main_trace_width() + self.layout().aux_trace_width()
    }

    /// Returns execution trace length.
    ///
    /// The length is guaranteed to be a power of two.
    pub fn length(&self) -> usize {
        self.length
    }

    /// Returns execution trace metadata.
    pub fn meta(&self) -> &[u8] {
        &self.meta
    }

    /// Returns true if an execution trace contains more than one segment.
    pub fn is_multi_segment(&self) -> bool {
        self.layout.num_aux_segments > 0
    }
}

// TRACE LAYOUT
// ================================================================================================

/// Layout of columns within an execution trace.
///
/// A layout describes how columns of a trace are arranged into segments. All execution traces must
/// have a non-zero main segment, and may have additional auxiliary trace segments. Currently, the
/// number of auxiliary trace segments is limited to one.
///
/// Additionally, a layout contains information on how many random elements are required to build a
/// given auxiliary trace segment. This information is used to construct
/// [AuxTraceRandElements](crate::AuxTraceRandElements) struct which is passed in as one of the
/// parameters to [Air::evaluate_aux_transition()](crate::Air::evaluate_aux_transition()) and
/// [Air::get_aux_assertions()](crate::Air::get_aux_assertions()) methods.
///
/// The number of random elements may be different from the number of columns in a given auxiliary
/// segment. For example, an auxiliary segment may contain just one column, but may require many
/// random elements.
#[derive(Debug, Clone, Eq, PartialEq)]
pub struct TraceLayout {
    main_segment_width: usize,
    aux_segment_widths: [usize; NUM_AUX_SEGMENTS],
    aux_segment_rands: [usize; NUM_AUX_SEGMENTS],
    num_aux_segments: usize,
}

impl TraceLayout {
    // CONSTRUCTOR
    // --------------------------------------------------------------------------------------------
    /// Returns a new [TraceLayout] instantiated with the provided info.
    ///
    /// # Panics
    /// Panics if:
    /// * Width of the main trace segment is set to zero.
    /// * Sum of all segment widths exceeds 255.
    /// * A zero entry in auxiliary segment width array is followed by a non-zero entry.
    /// * Number of random elements for an auxiliary trace segment of non-zero width is set to zero.
    /// * Number of random elements for an auxiliary trace segment of zero width is set to non-zero.
    /// * Number of random elements for any auxiliary trace segment is greater than 255.
    pub fn new(
        main_width: usize,
        aux_widths: [usize; NUM_AUX_SEGMENTS],
        aux_rands: [usize; NUM_AUX_SEGMENTS],
    ) -> Self {
        // validate trace segment widths
        assert!(
            main_width > 0,
            "main trace segment must consist of at least one column"
        );
        let full_width = main_width + aux_widths.iter().sum::<usize>();
        assert!(
            full_width <= TraceInfo::MAX_TRACE_WIDTH,
            "total number of columns in the trace cannot be greater than {}, but was {}",
            TraceInfo::MAX_TRACE_WIDTH,
            full_width
        );

        // validate number of random elements required by each segment
        let mut was_zero_width = false;
        let mut num_aux_segments = 0;
        for (&width, &num_rand_elements) in aux_widths.iter().zip(aux_rands.iter()) {
            if width != 0 {
                assert!(
                    !was_zero_width,
                    "a non-empty trace segment cannot follow an empty segment"
                );
                assert!(
                    num_rand_elements > 0,
                    "number of random elements for a non-empty trace segment must be greater than zero"
                );
                num_aux_segments += 1;
            } else {
                assert!(
                    num_rand_elements == 0,
                    "number of random elements for an empty trace segment must be zero"
                );
                was_zero_width = true;
            }
            assert!(
                num_rand_elements <= TraceInfo::MAX_RAND_SEGMENT_ELEMENTS,
                "number of random elements required by a segment cannot exceed {}, but was {}",
                TraceInfo::MAX_RAND_SEGMENT_ELEMENTS,
                num_rand_elements
            );
        }

        Self {
            main_segment_width: main_width,
            aux_segment_widths: aux_widths,
            aux_segment_rands: aux_rands,
            num_aux_segments,
        }
    }

    // PUBLIC ACCESSORS
    // --------------------------------------------------------------------------------------------

    /// Returns the number of columns in the main segment of an execution trace.
    ///
    /// This is guaranteed to be between 1 and 255.
    pub fn main_trace_width(&self) -> usize {
        self.main_segment_width
    }

    /// Returns the number of columns in all auxiliary segments of an execution trace.
    pub fn aux_trace_width(&self) -> usize {
        self.aux_segment_widths.iter().sum()
    }

    /// Returns the total number of segments in an execution trace.
    pub fn num_segments(&self) -> usize {
        self.num_aux_segments + 1
    }

    /// Returns the number of auxiliary trace segments in an execution trace.
    pub fn num_aux_segments(&self) -> usize {
        self.num_aux_segments
    }

    /// Returns the number of columns in the auxiliary trace segment at the specified index.
    pub fn get_aux_segment_width(&self, segment_idx: usize) -> usize {
        // TODO: panic if segment_idx is not within num_aux_segments
        self.aux_segment_widths[segment_idx]
    }

    /// Returns the number of random elements required by the auxiliary trace segment at the
    /// specified index.
    pub fn get_aux_segment_rand_elements(&self, segment_idx: usize) -> usize {
        // TODO: panic if segment_idx is not within num_aux_segments
        self.aux_segment_rands[segment_idx]
    }
}

impl Serializable for TraceLayout {
    /// Serializes `self` and writes the resulting bytes into the `target`.
    fn write_into<W: ByteWriter>(&self, target: &mut W) {
        target.write_u8(self.main_segment_width as u8);
        for &w in self.aux_segment_widths.iter() {
            debug_assert!(
                w <= u8::MAX as usize,
                "aux segment width does not fit into u8 value"
            );
            target.write_u8(w as u8);
        }
        for &rc in self.aux_segment_rands.iter() {
            debug_assert!(
                rc <= u8::MAX as usize,
                "aux segment random element count does not fit into u8 value"
            );
            target.write_u8(rc as u8);
        }
    }
}

impl Deserializable for TraceLayout {
    /// Reads [TraceLayout] from the specified `source` and returns the result.
    ///
    /// # Errors
    /// Returns an error of a valid [TraceLayout] struct could not be read from the specified
    /// `source`.
    fn read_from<R: ByteReader>(source: &mut R) -> Result<Self, DeserializationError> {
        let main_width = source.read_u8()? as usize;
        if main_width == 0 {
            return Err(DeserializationError::InvalidValue(
                "main trace segment width must be greater than zero".to_string(),
            ));
        }

        // read and validate auxiliary trace segment widths
        let mut was_zero_width = false;
        let mut aux_widths = [0; NUM_AUX_SEGMENTS];
        for width in aux_widths.iter_mut() {
            *width = source.read_u8()? as usize;
            if *width != 0 {
                if was_zero_width {
                    return Err(DeserializationError::InvalidValue(
                        "a non-empty trace segment cannot follow an empty segment".to_string(),
                    ));
                }
            } else {
                was_zero_width = true;
            }
        }

        let full_trace_width = main_width + aux_widths.iter().sum::<usize>();
        if full_trace_width >= TraceInfo::MAX_TRACE_WIDTH {
            return Err(DeserializationError::InvalidValue(format!(
                "full trace width cannot be greater than {}, but was {}",
                TraceInfo::MAX_TRACE_WIDTH,
                full_trace_width
            )));
        }

        // read and validate number of random elements for each auxiliary trace segment
        let mut aux_rands = [0; NUM_AUX_SEGMENTS];
        for (num_rand_elements, &width) in aux_rands.iter_mut().zip(aux_widths.iter()) {
            *num_rand_elements = source.read_u8()? as usize;
            if width == 0 && *num_rand_elements != 0 {
                return Err(DeserializationError::InvalidValue(
                    "an empty trace segment cannot require random elements".to_string(),
                ));
            } else if width != 0 && *num_rand_elements == 0 {
                return Err(DeserializationError::InvalidValue(
                    "a non-empty trace segment must require at least one random element"
                        .to_string(),
                ));
            } else if *num_rand_elements > TraceInfo::MAX_RAND_SEGMENT_ELEMENTS {
                return Err(DeserializationError::InvalidValue(format!(
                    "number of random elements required by a segment cannot exceed {}, but was {}",
                    TraceInfo::MAX_RAND_SEGMENT_ELEMENTS,
                    *num_rand_elements
                )));
            }
        }

        Ok(TraceLayout::new(main_width, aux_widths, aux_rands))
    }
}<|MERGE_RESOLUTION|>--- conflicted
+++ resolved
@@ -31,15 +31,9 @@
 
 impl TraceInfo {
     /// Smallest allowed execution trace length; currently set at 8.
-<<<<<<< HEAD
-    pub const MIN_TRACE_LENGTH: usize = 4;
-    /// Maximum number of registers in an execution trace; currently set at 255.
-    pub const MAX_TRACE_WIDTH: usize = 511;
-=======
     pub const MIN_TRACE_LENGTH: usize = 8;
     /// Maximum number of columns in an execution trace (across all segments); currently set at 255.
     pub const MAX_TRACE_WIDTH: usize = 255;
->>>>>>> fdc7ce8a
     /// Maximum number of bytes in trace metadata; currently set at 65535.
     pub const MAX_META_LENGTH: usize = 65535;
     /// Maximum number of random elements per auxiliary trace segment; currently set to 255.
